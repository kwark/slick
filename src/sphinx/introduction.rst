:tocdepth: 2

Introduction
############

What is Slick?
--------------

Slick is `Typesafe <http://www.typesafe.com>`_'s modern database query and access library for Scala. It allows you
to work with stored data almost as if you were using Scala collections while
at the same time giving you full control over when a database access happens
and which data is transferred. You can also use SQL directly.

.. includecode:: code/GettingStartedOverview.scala#what-is-slick-micro-example

<<<<<<< HEAD
When using Scala instead of SQL for your queries you benefit from compile-time safety
and compositionality. Slick can generate queries for different backends including
=======
When using Scala instead of raw SQL for your queries you benefit from compile-time safety
and compositionality. Slick can generate queries for different back-end databases including
>>>>>>> 1400a97f
your own, using its extensible query compiler.

Get started learning Slick in minutes using the `Hello Slick <http://typesafe.com/activator/template/hello-slick>`_ template in 
`Typesafe Activator <http://typesafe.com/activator>`_.


Features
--------

Scala
^^^^^
* Queries, Table & Column Mappings, and types are plain Scala

.. includecode:: code/GettingStartedOverview.scala#quick-schema

* Data access APIs similar to Scala collections

.. includecode:: code/GettingStartedOverview.scala#features-scala-collections

Type Safe
^^^^^^^^^
* Let your IDE help you write your code
* Find problems at compile-time instead of at runtime

.. includecode:: code/GettingStartedOverview.scala#features-type-safe

Composable
^^^^^^^^^^
* Queries are functions that can be composed and reused

.. includecode:: code/GettingStartedOverview.scala#features-composable


Compatibility
-------------

Slick requires Scala 2.10. (For Scala 2.9 please use ScalaQuery_, the predecessor of Slick).

.. _supported-dbs:

Supported database systems
--------------------------

* DB2 (via :doc:`slick-extensions <extensions>`)
* Derby/JavaDB
* H2
* HSQLDB/HyperSQL
* Microsoft Access
* Microsoft SQL Server (via :doc:`slick-extensions <extensions>`)
* MySQL
* Oracle (via :doc:`slick-extensions <extensions>`)
* PostgreSQL
* SQLite

Other SQL databases can be accessed right away with a reduced feature set.
Writing a fully featured plugin for your own SQL-based backend can be achieved
with a reasonable amount of work. Support for other backends (like NoSQL) is
under development but not yet available.

License
-------
<<<<<<< HEAD
Slick is released under a BSD-Style free and open source software :slick:`license <LICENSE.txt>`.
See the chapter on the commercial :doc:`Slick Extensions <extensions>` add-on
package for details on licensing the Slick drivers for the big commercial
database systems.

Quick Overview
--------------

Accessing databases using Slick's lifted embedding requires the following steps.

#. Add the Slick jar and its dependencies to your project
#. Pick a driver for a particular db

   .. includecode:: code/GettingStartedOverview.scala#quick-imports

#. :doc:`Generate a database <code-generation>` schema description from your database or describe it yourself

   .. includecode:: code/GettingStartedOverview.scala#quick-schema

#. Write queries using for-comprehensions or map/flatMap wrapped in a session scope

   .. includecode:: code/GettingStartedOverview.scala#quick-query

The :doc:`next chapter <gettingstarted>` explains these steps and further aspects in more detail.

Query APIs
----------

The *Lifted Embedding* is the standard API for type-safe queries and updates
in Slick. Please see :doc:`gettingstarted` for an introduction. Most of this
user manual focuses on the *Lifted Embedding*.

For writing your own SQL statements you can use the :doc:`Plain SQL<sql>` API.

The experimental :doc:`Direct Embedding <direct-embedding>` is available as an
alternative to the *Lifted Embedding*.

.. _lifted-embedding:

Lifted Embedding
----------------

The name *Lifted Embedding* refers to the fact that you are not working with
standard Scala types (as in the :doc:`direct embedding <direct-embedding>`)
but with types that are *lifted* into a :api:`scala.slick.lifted.Rep` type
constructor. This becomes clear when you compare the types of a simple
Scala collections example

.. includecode:: code/LiftedEmbedding.scala#plaintypes

... with the types of similar code using the lifted embedding:

.. includecode:: code/LiftedEmbedding.scala#reptypes

All plain types are lifted into ``Rep``. The same is true for the table row
type ``Coffees`` which is a subtype of ``Rep[(String, Double)]``.
Even the literal ``8.0`` is automatically lifted to a ``Rep[Double]`` by an
implicit conversion because that is what the ``>`` operator on
``Rep[Double]`` expects for the right-hand side. This lifting is necessary
because the lifted types allow us to generate a syntax tree that captures
the query computations. Getting plain Scala functions and values would not
give us enough information for translating those computations to SQL.
=======
Slick is released under a BSD-Style free and open source software :slick:`license <LICENSE.txt>`.
>>>>>>> 1400a97f
<|MERGE_RESOLUTION|>--- conflicted
+++ resolved
@@ -13,13 +13,8 @@
 
 .. includecode:: code/GettingStartedOverview.scala#what-is-slick-micro-example
 
-<<<<<<< HEAD
-When using Scala instead of SQL for your queries you benefit from compile-time safety
-and compositionality. Slick can generate queries for different backends including
-=======
 When using Scala instead of raw SQL for your queries you benefit from compile-time safety
 and compositionality. Slick can generate queries for different back-end databases including
->>>>>>> 1400a97f
 your own, using its extensible query compiler.
 
 Get started learning Slick in minutes using the `Hello Slick <http://typesafe.com/activator/template/hello-slick>`_ template in 
@@ -81,31 +76,10 @@
 
 License
 -------
-<<<<<<< HEAD
 Slick is released under a BSD-Style free and open source software :slick:`license <LICENSE.txt>`.
 See the chapter on the commercial :doc:`Slick Extensions <extensions>` add-on
 package for details on licensing the Slick drivers for the big commercial
 database systems.
-
-Quick Overview
---------------
-
-Accessing databases using Slick's lifted embedding requires the following steps.
-
-#. Add the Slick jar and its dependencies to your project
-#. Pick a driver for a particular db
-
-   .. includecode:: code/GettingStartedOverview.scala#quick-imports
-
-#. :doc:`Generate a database <code-generation>` schema description from your database or describe it yourself
-
-   .. includecode:: code/GettingStartedOverview.scala#quick-schema
-
-#. Write queries using for-comprehensions or map/flatMap wrapped in a session scope
-
-   .. includecode:: code/GettingStartedOverview.scala#quick-query
-
-The :doc:`next chapter <gettingstarted>` explains these steps and further aspects in more detail.
 
 Query APIs
 ----------
@@ -143,7 +117,4 @@
 ``Rep[Double]`` expects for the right-hand side. This lifting is necessary
 because the lifted types allow us to generate a syntax tree that captures
 the query computations. Getting plain Scala functions and values would not
-give us enough information for translating those computations to SQL.
-=======
-Slick is released under a BSD-Style free and open source software :slick:`license <LICENSE.txt>`.
->>>>>>> 1400a97f
+give us enough information for translating those computations to SQL.