--- conflicted
+++ resolved
@@ -45,13 +45,8 @@
         appendClauses(b)
         b += ") WHERE ROWNUM <= " += t
       case TakeDrop(to, Some(d)) :: _ =>
-<<<<<<< HEAD
-        b += "SELECT * FROM (SELECT t0.*, ROWNUM ROWNUM_O FROM ("
-        expr(query.reified, b, rename, true)
-=======
         b += "SELECT * FROM (SELECT t0.*, ROWNUM ROWNUM_O FROM (SELECT "
-        expr(Node(query.value), b, rename, true)
->>>>>>> dfd6597d
+        expr(Node(query.reified), b, rename, true)
         b += ",ROWNUM ROWNUM_I"
         fromSlot = b.createSlot
         appendClauses(b)
