--- conflicted
+++ resolved
@@ -54,7 +54,6 @@
       Functions.pi.toDegrees.result.map(_.should(r => r > 179.9999 && r < 180.0001)),
       (Functions.pi.toDegrees.toRadians - Functions.pi).abs.result.map(_.should(_ <= 0.00001)),
 
-<<<<<<< HEAD
       check(LiteralColumn(s).substring(3, 5), s.substring(3, 5)),
       check(LiteralColumn(s).substring(3), s.substring(3)),
       check(LiteralColumn(s).take(3), s.take(3)),
@@ -64,21 +63,8 @@
       ifCap(rcap.indexOf)(seq(
         check(LiteralColumn(s).indexOf("o"), s.indexOf("o")),
         check(LiteralColumn(s).indexOf("7"), s.indexOf("7"))
-      ))
+      )),
+      ifCap(rcap.repeat)(check(LiteralColumn(s) * 2, s * 2))
     )
-=======
-    val s = "abcdefghijklmnopqrstuvwxyz"
-    check(LiteralColumn(s).substring(3, 5), s.substring(3, 5))
-    check(LiteralColumn(s).substring(3), s.substring(3))
-    check(LiteralColumn(s).take(3), s.take(3))
-    check(LiteralColumn(s).drop(3), s.drop(3))
-    ifCap(rcap.replace)(check(LiteralColumn(s).replace("cd", "XXX"), s.replace("cd", "XXX")))
-    ifCap(rcap.reverse)(check(LiteralColumn(s).reverseString, s.reverse))
-    ifCap(rcap.indexOf) {
-      check(LiteralColumn(s).indexOf("o"), s.indexOf("o"))
-      check(LiteralColumn(s).indexOf("7"), s.indexOf("7"))
-    }
-    ifCap(rcap.repeat)(check(LiteralColumn(s) * 2, s * 2))
->>>>>>> 9904acff
   }
 }